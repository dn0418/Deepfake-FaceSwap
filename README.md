The code here is a rework of [deepfakes' faceswap project](https://www.reddit.com/user/deepfakes/).

---
**Important Notice** this is a NON-OFFICIAL repo! It is maintained by actively involved fan of the project.

If you want to know more about github.com/deepfakes, please look at the section at the end of the file
---

---
**Important Notice** this is NOT the repo of https://reddit.com/user/deepfakes . This is a repo/user created on purpose for this project.
(If deepfakes want to take ownership of this repo he is welcomed to do so. (Simply raise an issue))
---

# deepfakes_faceswap
You'll find here the code for the project. The original code is in the first commits of the master.
Follow new features here: https://github.com/deepfakes/faceswap/projects/1

## How to contribute

### For people interested in the generative models
 - Go to the 'faceswap-model' to discuss/suggest/commit alternatives to the current algorithm.

### For devs
 - Read this README entirely
 - Fork the repo
 - Download the data with the link provided below
 - Play with it
 - Check issues with the 'dev' tag
 - For devs more interested in computer vision and openCV, look at issues with the 'opencv' tag. Also feel free to add your own alternatives/improvments
 
### For non-dev advanced users
 - Read this README entirely
 - Clone the repo
 - Download the data with the link provided below
 - Play with it
 - Check issues with the 'advuser' tag
 - Also go to the 'faceswap-playground' repo and help others.

### For end-users
 - Get the code here and play with it if you can
 - You can also go to the 'faceswap-playground' repo and help or get help from others.
 - **Notice** Any issue related to running the code has to be open in the 'faceswap-playground' project!

### For haters
Sorry no time for that

## Overview
The project has multiple entry points. You will have to:
 - Gather photos (or use the one provided in the training data provided below)
 - **Extract** faces from your raw photos
 - **Train** a model on your photos (or use the one provided in the training data provided below)
 - **Convert** your sources with the model

### Extract
From your setup folder, run `python extract.py`. This will take photos from `src` folder and extract faces into `extract` folder.

### Train
From your setup folder, run `python train.py`. This will take photos from `data/trump` and `data/cage` folder and train a model that will be saved inside the `models` folder.

### Convert
From your setup folder, run `python convert_photo.py`. This will take photos from `original` folder and apply new faces into `modified` folder.

Note: there is no conversion for video yet. You can use MJPG to convert video into photos,, process images, and convert images back to video

## Training Data  
**Whole project with training images and trained model (~300MB):**  
https://anonfile.com/p7w3m0d5be/face-swap.zip or [click here to download](https://anonfile.com/p7w3m0d5be/face-swap.zip)

## How To setup and run the project

### Setup
Clone the repo and setup you environment. There is a Dockerfile that should kickstart you. Otherwise you can setup things manually, see in the Dockerfiles for dependencies

**Main Requirements:**
    Python 3
    Opencv 3
    Tensorflow 1.3+(?)
    Keras 2

You also need a modern GPU with CUDA support for best performance

**Some tips:**

Reuse existing models will train much faster than start from nothing.  
If there are not enough training data, start with someone looks similar, then switch the data.

#### Docker
If you prefer using Docker, You can start the project with:
 - Build: `docker build -t deepfakes .`
 - Run: `docker run --rm --name deepfakes -v [src_folder]:/srv -it deepfakes bash` . `bash` can be replaced by your command line 
Note that the Dockerfile does not have all good requirments, so it will fail on some python 3 commands.
<<<<<<< HEAD
Also note that it does not have a GUI output, so the train.py will fail on showing image. You can comment this, or save it as a file.
=======
Also note that it does not have a GUI output, so the train.py will fail on showing image. You can comment this, or save it as a file.

# About github.com/deepfakes

## What is this repo?
It is a fan-made repo for active users.

## Why this repo?
The joshua-wu repo seems not active. Simple bugs like missing _http://_ in front of url has not been solved since days.

## Why is it named 'deepfakes' if it is not /u/deepfakes?
 1. Because a typosquat would have happened sooner or later as project grows
 2. Because all glory go to /u/deepfakes
 3. Because it will better federate contributors and users
 
## What if /u/deepfakes feels bad about that?
This is a friendly typosquat, and it is fully dedicated to the project. If /u/deepfakes wants to take over this repo/user and drive the project, he is welcomed to do so (Raise an issue, and he will be contacted on Reddit).
>>>>>>> 04b042e0
<|MERGE_RESOLUTION|>--- conflicted
+++ resolved
@@ -89,9 +89,6 @@
  - Build: `docker build -t deepfakes .`
  - Run: `docker run --rm --name deepfakes -v [src_folder]:/srv -it deepfakes bash` . `bash` can be replaced by your command line 
 Note that the Dockerfile does not have all good requirments, so it will fail on some python 3 commands.
-<<<<<<< HEAD
-Also note that it does not have a GUI output, so the train.py will fail on showing image. You can comment this, or save it as a file.
-=======
 Also note that it does not have a GUI output, so the train.py will fail on showing image. You can comment this, or save it as a file.
 
 # About github.com/deepfakes
@@ -108,5 +105,4 @@
  3. Because it will better federate contributors and users
  
 ## What if /u/deepfakes feels bad about that?
-This is a friendly typosquat, and it is fully dedicated to the project. If /u/deepfakes wants to take over this repo/user and drive the project, he is welcomed to do so (Raise an issue, and he will be contacted on Reddit).
->>>>>>> 04b042e0
+This is a friendly typosquat, and it is fully dedicated to the project. If /u/deepfakes wants to take over this repo/user and drive the project, he is welcomed to do so (Raise an issue, and he will be contacted on Reddit).