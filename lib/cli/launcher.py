#!/usr/bin/env python3
""" Launches the correct script with the given Command Line Arguments """
import logging
import os
import platform
import sys

from importlib import import_module

from lib.gpu_stats import set_exclude_devices, GPUStats
from lib.logger import crash_log, log_setup
from lib.utils import (FaceswapError, get_backend, KerasFinder, safe_shutdown, set_backend,
                       set_system_verbosity)

logger = logging.getLogger(__name__)  # pylint: disable=invalid-name


class ScriptExecutor():  # pylint:disable=too-few-public-methods
    """ Loads the relevant script modules and executes the script.

        This class is initialized in each of the argparsers for the relevant
        command, then execute script is called within their set_default
        function.

        Parameters
        ----------
        command: str
            The faceswap command that is being executed
        """
    def __init__(self, command):
        self._command = command.lower()

    def _import_script(self):
        """ Imports the relevant script as indicated by :attr:`_command` from the scripts folder.

        Returns
        -------
        class: Faceswap Script
            The uninitialized script from the faceswap scripts folder.
        """
        self._test_for_tf_version()
        self._test_for_gui()
        cmd = os.path.basename(sys.argv[0])
        src = "tools.{}".format(self._command.lower()) if cmd == "tools.py" else "scripts"
        mod = ".".join((src, self._command.lower()))
        module = import_module(mod)
        script = getattr(module, self._command.title())
        return script

    def _test_for_tf_version(self):
        """ Check that the required Tensorflow version is installed.

        Raises
        ------
        FaceswapError
<<<<<<< HEAD
            If Tensorflow is not found, or is not between versions 2.2 and 2.4
        """
        min_ver = 2.2
        max_ver = 2.4
=======
            If Tensorflow is not found, or is not between versions 2.2 and 2.3
        """
        min_ver = 2.2
        max_ver = 2.3
>>>>>>> 38923987
        try:
            # Ensure tensorflow doesn't pin all threads to one core when using Math Kernel Library
            os.environ["TF_MIN_GPU_MULTIPROCESSOR_COUNT"] = "4"
            os.environ["KMP_AFFINITY"] = "disabled"
            import tensorflow as tf  # pylint:disable=import-outside-toplevel
        except ImportError as err:
            if "DLL load failed while importing" in str(err):
                msg = (
                    "A DLL library file failed to load. Make sure that you have Microsoft Visual "
                    "C++ Redistributable (2015, 2017, 2019) installed for your machine from: "
                    "https://support.microsoft.com/en-gb/help/2977003")
            else:
                msg = (
                    "There was an error importing Tensorflow. This is most likely because you do "
                    "not have TensorFlow installed, or you are trying to run tensorflow-gpu on a "
                    "system without an Nvidia graphics card. Original import "
                    "error: {}".format(str(err)))
            self._handle_import_error(msg)

        tf_ver = float(".".join(tf.__version__.split(".")[:2]))  # pylint:disable=no-member
        if tf_ver < min_ver:
            msg = ("The minimum supported Tensorflow is version {} but you have version {} "
                   "installed. Please upgrade Tensorflow.".format(min_ver, tf_ver))
            self._handle_import_error(msg)
        if tf_ver > max_ver:
            msg = ("The maximum supported Tensorflow is version {} but you have version {} "
                   "installed. Please downgrade Tensorflow.".format(max_ver, tf_ver))
            self._handle_import_error(msg)
        logger.debug("Installed Tensorflow Version: %s", tf_ver)

    @classmethod
    def _handle_import_error(cls, message):
        """ Display the error message to the console and wait for user input to dismiss it, if
        running GUI under Windows, otherwise use standard error handling.

        Parameters
        ----------
        message: str
            The error message to display
        """
        if "gui" in sys.argv and platform.system() == "Windows":
            logger.error(message)
            logger.info("Press \"ENTER\" to dismiss the message and close FaceSwap")
            input()
            sys.exit(1)
        else:
            raise FaceswapError(message)

    def _test_for_gui(self):
        """ If running the gui, performs check to ensure necessary prerequisites are present. """
        if self._command != "gui":
            return
        self._test_tkinter()
        self._check_display()

    @staticmethod
    def _test_tkinter():
        """ If the user is running the GUI, test whether the tkinter app is available on their
        machine. If not exit gracefully.

        This avoids having to import every tkinter function within the GUI in a wrapper and
        potentially spamming traceback errors to console.

        Raises
        ------
        FaceswapError
            If tkinter cannot be imported
        """
        try:
            # pylint: disable=unused-variable
            import tkinter  # noqa pylint: disable=unused-import,import-outside-toplevel
        except ImportError:
            logger.error("It looks like TkInter isn't installed for your OS, so the GUI has been "
                         "disabled. To enable the GUI please install the TkInter application. You "
                         "can try:")
            logger.info("Anaconda: conda install tk")
            logger.info("Windows/macOS: Install ActiveTcl Community Edition from "
                        "http://www.activestate.com")
            logger.info("Ubuntu/Mint/Debian: sudo apt install python3-tk")
            logger.info("Arch: sudo pacman -S tk")
            logger.info("CentOS/Redhat: sudo yum install tkinter")
            logger.info("Fedora: sudo dnf install python3-tkinter")
            raise FaceswapError("TkInter not found")

    @staticmethod
    def _check_display():
        """ Check whether there is a display to output the GUI to.

        If running on Windows then it is assumed that we are not running in headless mode

        Raises
        ------
        FaceswapError
            If a DISPLAY environmental cannot be found
        """
        if not os.environ.get("DISPLAY", None) and os.name != "nt":
            if platform.system() == "Darwin":
                logger.info("macOS users need to install XQuartz. "
                            "See https://support.apple.com/en-gb/HT201341")
            raise FaceswapError("No display detected. GUI mode has been disabled.")

    def execute_script(self, arguments):
        """ Performs final set up and launches the requested :attr:`_command` with the given
        command line arguments.

        Monitors for errors and attempts to shut down the process cleanly on exit.

        Parameters
        ----------
        arguments: :class:`argparse.Namespace`
            The command line arguments to be passed to the executing script.
        """
        set_system_verbosity(arguments.loglevel)
        is_gui = hasattr(arguments, "redirect_gui") and arguments.redirect_gui
        log_setup(arguments.loglevel, arguments.logfile, self._command, is_gui)
        success = False

        if self._command != "gui":
            self._configure_backend(arguments)
        try:
            script = self._import_script()
            process = script(arguments)
            process.process()
            success = True
        except FaceswapError as err:
            for line in str(err).splitlines():
                logger.error(line)
        except KeyboardInterrupt:  # pylint: disable=try-except-raise
            raise
        except SystemExit:
            pass
        except Exception:  # pylint: disable=broad-except
            crash_file = crash_log()
            logger.exception("Got Exception on main handler:")
            logger.critical("An unexpected crash has occurred. Crash report written to '%s'. "
                            "You MUST provide this file if seeking assistance. Please verify you "
                            "are running the latest version of faceswap before reporting",
                            crash_file)

        finally:
            safe_shutdown(got_error=not success)

    def _configure_backend(self, arguments):
        """ Configure the backend.

        Exclude any GPUs for use by Faceswap when requested.

        Set Faceswap backend to CPU if all GPUs have been deselected.

        Add the Keras import interception code.

        Parameters
        ----------
        arguments: :class:`argparse.Namespace`
            The command line arguments passed to Faceswap.
        """
        if not hasattr(arguments, "exclude_gpus"):
            # Cpu backends will not have this attribute
            logger.debug("Adding missing exclude gpus argument to namespace")
            setattr(arguments, "exclude_gpus", None)

        if arguments.exclude_gpus:
            if not all(idx.isdigit() for idx in arguments.exclude_gpus):
                logger.error("GPUs passed to the ['-X', '--exclude-gpus'] argument must all be "
                             "integers.")
                sys.exit(1)
            arguments.exclude_gpus = [int(idx) for idx in arguments.exclude_gpus]
            set_exclude_devices(arguments.exclude_gpus)

        if GPUStats().exclude_all_devices and get_backend() != "cpu":
            msg = "Switching backend to CPU"
            if get_backend() == "amd":
                msg += (". Using Tensorflow for CPU operations.")
                os.environ["KERAS_BACKEND"] = "tensorflow"
            set_backend("cpu")
            logger.info(msg)

        # Add Keras finder to the meta_path list as the first item
        sys.meta_path.insert(0, KerasFinder())

        logger.debug("Executing: %s. PID: %s", self._command, os.getpid())

        if get_backend() == "amd":
            plaidml_found = self._setup_amd(arguments)
            if not plaidml_found:
                safe_shutdown(got_error=True)
                sys.exit(1)

    @classmethod
    def _setup_amd(cls, arguments):
        """ Test for plaidml and perform setup for AMD.

        Parameters
        ----------
        arguments: :class:`argparse.Namespace`
            The command line arguments passed to Faceswap.
        """
        logger.debug("Setting up for AMD")
        try:
            import plaidml  # noqa pylint:disable=unused-import,import-outside-toplevel
        except ImportError:
            logger.error("PlaidML not found. Run `pip install plaidml-keras` for AMD support")
            return False
        from lib.plaidml_tools import setup_plaidml  # pylint:disable=import-outside-toplevel
        setup_plaidml(arguments.loglevel, arguments.exclude_gpus)
        logger.debug("setup up for PlaidML")
        return True<|MERGE_RESOLUTION|>--- conflicted
+++ resolved
@@ -53,17 +53,10 @@
         Raises
         ------
         FaceswapError
-<<<<<<< HEAD
             If Tensorflow is not found, or is not between versions 2.2 and 2.4
         """
         min_ver = 2.2
         max_ver = 2.4
-=======
-            If Tensorflow is not found, or is not between versions 2.2 and 2.3
-        """
-        min_ver = 2.2
-        max_ver = 2.3
->>>>>>> 38923987
         try:
             # Ensure tensorflow doesn't pin all threads to one core when using Math Kernel Library
             os.environ["TF_MIN_GPU_MULTIPROCESSOR_COUNT"] = "4"
